name: Test simulations

on: [push, pull_request]

jobs:
  run-analysis:
    name: Test simulation notebooks
    runs-on: ubuntu-latest

    steps:
      - name: Check out Git repository
        uses: actions/checkout@v2

      - name: Set up Python
        uses: actions/setup-python@v1
        with:
          python-version: 3.7

      - name: Setup environment
        run: |
<<<<<<< HEAD
          pip install .[test]
=======
          # $CONDA is an environment variable pointing to the root of the miniconda directory
          $CONDA/bin/conda env update --file environment.yml --name base
          $CONDA/bin/pip install -r test-requirements.txt
>>>>>>> 56b8402d

      - name: Run simulation notebooks
        run: |
<<<<<<< HEAD
          pytest -v --nbval-lax --current-env human_tests/Human_random_sampling_simulation.ipynb
          pytest -v --nbval-lax --current-env human_tests/Human_latent_transform_simulation.ipynb
          pytest -v --nbval-lax --current-env human_tests/Human_template_simulation.ipynb
          
=======
          export R_HOME=`$CONDA/bin/R RHOME`
          $CONDA/bin/pytest -v --nbval-lax --current-env Pseudomonas_tests/Pseudomonas_sample_limma.ipynb --cov=ponyo
          $CONDA/bin/pytest -v --nbval-lax --current-env Pseudomonas_tests/Pseudomonas_sample_combat.ipynb --cov=ponyo --cov-append
          $CONDA/bin/pytest -v --nbval-lax --current-env Pseudomonas_tests/Pseudomonas_experiment_limma.ipynb --cov=ponyo --cov-append
          $CONDA/bin/pytest -v --nbval-lax --current-env Human_tests/Human_sample_limma.ipynb --cov=ponyo --cov-append
          $CONDA/bin/pytest -v --nbval-lax --current-env Human_tests/Human_experiment_limma.ipynb --cov=ponyo --cov-append

      - name: Coveralls
        env:
          GITHUB_TOKEN: ${{ secrets.GITHUB_TOKEN }}
        run: |
          $CONDA/bin/coveralls
>>>>>>> 56b8402d
<|MERGE_RESOLUTION|>--- conflicted
+++ resolved
@@ -18,32 +18,10 @@
 
       - name: Setup environment
         run: |
-<<<<<<< HEAD
           pip install .[test]
-=======
-          # $CONDA is an environment variable pointing to the root of the miniconda directory
-          $CONDA/bin/conda env update --file environment.yml --name base
-          $CONDA/bin/pip install -r test-requirements.txt
->>>>>>> 56b8402d
 
       - name: Run simulation notebooks
         run: |
-<<<<<<< HEAD
-          pytest -v --nbval-lax --current-env human_tests/Human_random_sampling_simulation.ipynb
-          pytest -v --nbval-lax --current-env human_tests/Human_latent_transform_simulation.ipynb
-          pytest -v --nbval-lax --current-env human_tests/Human_template_simulation.ipynb
-          
-=======
-          export R_HOME=`$CONDA/bin/R RHOME`
-          $CONDA/bin/pytest -v --nbval-lax --current-env Pseudomonas_tests/Pseudomonas_sample_limma.ipynb --cov=ponyo
-          $CONDA/bin/pytest -v --nbval-lax --current-env Pseudomonas_tests/Pseudomonas_sample_combat.ipynb --cov=ponyo --cov-append
-          $CONDA/bin/pytest -v --nbval-lax --current-env Pseudomonas_tests/Pseudomonas_experiment_limma.ipynb --cov=ponyo --cov-append
-          $CONDA/bin/pytest -v --nbval-lax --current-env Human_tests/Human_sample_limma.ipynb --cov=ponyo --cov-append
-          $CONDA/bin/pytest -v --nbval-lax --current-env Human_tests/Human_experiment_limma.ipynb --cov=ponyo --cov-append
-
-      - name: Coveralls
-        env:
-          GITHUB_TOKEN: ${{ secrets.GITHUB_TOKEN }}
-        run: |
-          $CONDA/bin/coveralls
->>>>>>> 56b8402d
+          pytest -v --nbval-lax --current-env human_tests/Human_random_sampling_simulation.ipynb --cov=ponyo
+          pytest -v --nbval-lax --current-env human_tests/Human_latent_transform_simulation.ipynb --cov=ponyo --cov-append
+          pytest -v --nbval-lax --current-env human_tests/Human_template_simulation.ipynb--cov=ponyo --cov-append